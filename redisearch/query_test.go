--- conflicted
+++ resolved
@@ -1,10 +1,11 @@
 package redisearch_test
 
 import (
+	"reflect"
+	"testing"
+
 	"github.com/RediSearch/redisearch-go/redisearch"
 	"github.com/garyburd/redigo/redis"
-	"reflect"
-	"testing"
 )
 
 func TestPaging_serialize(t *testing.T) {
@@ -34,7 +35,6 @@
 	}
 }
 
-<<<<<<< HEAD
 func Test_serializeIndexingOptions(t *testing.T) {
 	type args struct {
 		opts redisearch.IndexingOptions
@@ -45,31 +45,35 @@
 		args args
 		want redis.Args
 	}{
-		{"default with args", args{redisearch.DefaultIndexingOptions, redis.Args{"idx1", "doc1", 1.0}}, redis.Args{"idx1", "doc1", 1.0},},
-		{"default", args{redisearch.DefaultIndexingOptions, redis.Args{}}, redis.Args{},},
-		{"replace full doc", args{redisearch.IndexingOptions{Replace: true}, redis.Args{}}, redis.Args{"REPLACE"},},
-		{"replace partial", args{redisearch.IndexingOptions{Replace: true, Partial: true}, redis.Args{}}, redis.Args{"REPLACE", "PARTIAL"},},
-		{"replace if", args{redisearch.IndexingOptions{Replace: true, ReplaceCondition: "@timestamp < 23323234234"}, redis.Args{}}, redis.Args{"REPLACE", "IF", "@timestamp < 23323234234"},},
-		{"replace partial if", args{redisearch.IndexingOptions{Replace: true, Partial: true, ReplaceCondition: "@timestamp < 23323234234"}, redis.Args{}}, redis.Args{"REPLACE", "PARTIAL", "IF", "@timestamp < 23323234234"},},
+		{"default with args", args{redisearch.DefaultIndexingOptions, redis.Args{"idx1", "doc1", 1.0}}, redis.Args{"idx1", "doc1", 1.0}},
+		{"default", args{redisearch.DefaultIndexingOptions, redis.Args{}}, redis.Args{}},
+		{"replace full doc", args{redisearch.IndexingOptions{Replace: true}, redis.Args{}}, redis.Args{"REPLACE"}},
+		{"replace partial", args{redisearch.IndexingOptions{Replace: true, Partial: true}, redis.Args{}}, redis.Args{"REPLACE", "PARTIAL"}},
+		{"replace if", args{redisearch.IndexingOptions{Replace: true, ReplaceCondition: "@timestamp < 23323234234"}, redis.Args{}}, redis.Args{"REPLACE", "IF", "@timestamp < 23323234234"}},
+		{"replace partial if", args{redisearch.IndexingOptions{Replace: true, Partial: true, ReplaceCondition: "@timestamp < 23323234234"}, redis.Args{}}, redis.Args{"REPLACE", "PARTIAL", "IF", "@timestamp < 23323234234"}},
 	}
 	for _, tt := range tests {
 		t.Run(tt.name, func(t *testing.T) {
 			if got := redisearch.SerializeIndexingOptions(tt.args.opts, tt.args.args); !reflect.DeepEqual(got, tt.want) {
 				t.Errorf("serializeIndexingOptions() = %v, want %v", got, tt.want)
-=======
+			}
+		})
+	}
+}
+
 func TestQuery_serialize(t *testing.T) {
 	var raw = "test_query"
 	type fields struct {
 		Raw           string
-		Flags         Flag
+		Flags         redisearch.Flag
 		InKeys        []string
 		ReturnFields  []string
 		Language      string
 		Expander      string
 		Scorer        string
-		SortBy        *SortingKey
-		HighlightOpts *HighlightOptions
-		SummarizeOpts *SummaryOptions
+		SortBy        *redisearch.SortingKey
+		HighlightOpts *redisearch.HighlightOptions
+		SummarizeOpts *redisearch.SummaryOptions
 	}
 	tests := []struct {
 		name   string
@@ -78,24 +82,24 @@
 	}{
 		{"default", fields{Raw: ""}, redis.Args{"", "LIMIT", 0, 0}},
 		{"Raw", fields{Raw: raw}, redis.Args{raw, "LIMIT", 0, 0}},
-		{"QueryVerbatim", fields{Raw: raw, Flags: QueryVerbatim}, redis.Args{raw, "LIMIT", 0, 0, "VERBATIM"}},
-		{"QueryNoContent", fields{Raw: raw, Flags: QueryNoContent}, redis.Args{raw, "LIMIT", 0, 0, "NOCONTENT"}},
-		{"QueryInOrder", fields{Raw: raw, Flags: QueryInOrder}, redis.Args{raw, "LIMIT", 0, 0, "INORDER"}},
-		{"QueryWithPayloads", fields{Raw: raw, Flags: QueryWithPayloads}, redis.Args{raw, "LIMIT", 0, 0, "WITHPAYLOADS"}},
-		{"QueryWithScores", fields{Raw: raw, Flags: QueryWithScores}, redis.Args{raw, "LIMIT", 0, 0, "WITHSCORES"}},
+		{"QueryVerbatim", fields{Raw: raw, Flags: redisearch.QueryVerbatim}, redis.Args{raw, "LIMIT", 0, 0, "VERBATIM"}},
+		{"QueryNoContent", fields{Raw: raw, Flags: redisearch.QueryNoContent}, redis.Args{raw, "LIMIT", 0, 0, "NOCONTENT"}},
+		{"QueryInOrder", fields{Raw: raw, Flags: redisearch.QueryInOrder}, redis.Args{raw, "LIMIT", 0, 0, "INORDER"}},
+		{"QueryWithPayloads", fields{Raw: raw, Flags: redisearch.QueryWithPayloads}, redis.Args{raw, "LIMIT", 0, 0, "WITHPAYLOADS"}},
+		{"QueryWithScores", fields{Raw: raw, Flags: redisearch.QueryWithScores}, redis.Args{raw, "LIMIT", 0, 0, "WITHSCORES"}},
 		{"InKeys", fields{Raw: raw, InKeys: []string{"test_key"}}, redis.Args{raw, "LIMIT", 0, 0, "INKEYS", 1, "test_key"}},
 		{"ReturnFields", fields{Raw: raw, ReturnFields: []string{"test_field"}}, redis.Args{raw, "LIMIT", 0, 0, "RETURN", 1, "test_field"}},
 		{"Language", fields{Raw: raw, Language: "chinese"}, redis.Args{raw, "LIMIT", 0, 0, "LANGUAGE", "chinese"}},
 		{"Expander", fields{Raw: raw, Expander: "test_expander"}, redis.Args{raw, "LIMIT", 0, 0, "EXPANDER", "test_expander"}},
 		{"Scorer", fields{Raw: raw, Scorer: "test_scorer"}, redis.Args{raw, "LIMIT", 0, 0, "SCORER", "test_scorer"}},
-		{"SortBy", fields{Raw: raw, SortBy: &SortingKey{
+		{"SortBy", fields{Raw: raw, SortBy: &redisearch.SortingKey{
 			Field:     "test_field",
 			Ascending: true}}, redis.Args{raw, "LIMIT", 0, 0, "SORTBY", "test_field", "ASC"}},
-		{"HighlightOpts", fields{Raw: raw, HighlightOpts: &HighlightOptions{
+		{"HighlightOpts", fields{Raw: raw, HighlightOpts: &redisearch.HighlightOptions{
 			Fields: []string{"test_field"},
 			Tags:   [2]string{"<tag>", "</tag>"},
 		}}, redis.Args{raw, "LIMIT", 0, 0, "HIGHLIGHT", "FIELDS", 1, "test_field", "TAGS", "<tag>", "</tag>"}},
-		{"SummarizeOpts", fields{Raw: raw, SummarizeOpts: &SummaryOptions{
+		{"SummarizeOpts", fields{Raw: raw, SummarizeOpts: &redisearch.SummaryOptions{
 			Fields:       []string{"test_field"},
 			FragmentLen:  20,
 			NumFragments: 3,
@@ -104,7 +108,7 @@
 	}
 	for _, tt := range tests {
 		t.Run(tt.name, func(t *testing.T) {
-			q := Query{
+			q := redisearch.Query{
 				Raw:           tt.fields.Raw,
 				Flags:         tt.fields.Flags,
 				InKeys:        tt.fields.InKeys,
@@ -116,9 +120,8 @@
 				HighlightOpts: tt.fields.HighlightOpts,
 				SummarizeOpts: tt.fields.SummarizeOpts,
 			}
-			if g := q.serialize(); !reflect.DeepEqual(g, tt.want) {
+			if g := q.Serialize(); !reflect.DeepEqual(g, tt.want) {
 				t.Errorf("serialize() = %v, want %v", g, tt.want)
->>>>>>> 6df6eae2
 			}
 		})
 	}
